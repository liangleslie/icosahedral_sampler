<<<<<<< HEAD
# Unwrapped Icosahedral
A very humble repository for creating unwrapped icosahedral maps from equirectangular images. 
=======
# Unwrapped Icosahedral Maps
Create unwrapped icosahedral maps from equirectangular images.
>>>>>>> c09d51aa


## Installation
This code was developed using ```python 3.8```, however it should run on anything that has Python >= ``` 3.6```.

To install the requirements, one can simply run:

```bash
$ pip install -r requiremets.py
```

## Usage
The base class that one should use is:  

Additionally, one can check the provided [sample notebook](./examples.ipynb).

This repository also contains a command line utility program that can creates such a map: 
```bash
$ python unwrap.py --input=<path to input> \ 
                   --output=<path to output> \
                   --face_resolution=500 \ 
                   --face_offset=0
```
The second one, is by using the provided library as follows:

## TODOs
A list of TODOs that might be implemented in the future:
- [] add interpolation when asmpling the colors (current method: nearest)


## References
During the creation of this repository I hhave found the following articles to be useful:

- [http://www.paulbourke.net/panorama/icosahedral/](http://www.paulbourke.net/panorama/icosahedral/)
- [https://www.songho.ca/opengl/gl_sphere.html](https://www.songho.ca/opengl/gl_sphere.html)
- [https://en.wikipedia.org/wiki/Regular_icosahedron](https://en.wikipedia.org/wiki/Regular_icosahedron)
- [https://mathworld.wolfram.com/RegularIcosahedron.html](https://mathworld.wolfram.com/RegularIcosahedron.html)<|MERGE_RESOLUTION|>--- conflicted
+++ resolved
@@ -1,14 +1,9 @@
-<<<<<<< HEAD
-# Unwrapped Icosahedral
-A very humble repository for creating unwrapped icosahedral maps from equirectangular images. 
-=======
 # Unwrapped Icosahedral Maps
 Create unwrapped icosahedral maps from equirectangular images.
->>>>>>> c09d51aa
 
 
 ## Installation
-This code was developed using ```python 3.8```, however it should run on anything that has Python >= ``` 3.6```.
+This code was developed using ```python 3.8```, however it should run on anything that has  >= ```python 3.6```.
 
 To install the requirements, one can simply run:
 
